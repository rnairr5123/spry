---
sqlpage-conf:
  database_url: "sqlite://scf-2025.3.sqlite.db?mode=rwc"
  web_root: "./"
  allow_exec: true
  port: 9227
---
## AI Context Middleware

This script automates the conversion of the latest Secure Controls Framework
(SCF) Excel workbook from the
[official SCF GitHub repository](https://github.com/securecontrolsframework/securecontrolsframework)
into a structured SQLite database.

- Uses DuckDB with its built-in `excel` and `sqlite` extensions.
- Reads each major worksheet from the SCF Excel workbook (e.g., _SCF 2025.3_,
  _Authoritative Sources_, _Assessment Objectives_, etc.).
- Creates corresponding SQLite tables with matching names (e.g., `scf_control`,
  `scf_authoritative_source`, etc.).
- All columns are imported as untyped strings (`VARCHAR`), preserving the
  original Excel text exactly as-is.
- Adds a metadata column `scf_xls_source` to every table to record the source
  workbook name for provenance.
- Creates a registry view `scf_xls_sheet` listing each imported sheet, its
  corresponding table, and the source file name.

Instructions:

1. Download the SCF Excel workbook from the GitHub repo.
2. Run the DuckDB SQL script.

   ```bash
   rm -f scf-2025.3.sqlite.db && cat prepare.duckdb.sql | duckdb ":memory:"
   ```

## Layout

```sql LAYOUT
-- BEGIN: global LAYOUT (defaults to **/*)
SELECT 'shell' AS component,
       'AI Context Middleware' AS title,
       NULL AS icon,
       'https://www.surveilr.com/assets/brand/content-assembler.ico' AS favicon,
       'https://www.surveilr.com/assets/brand/compliance-explorer.png' AS image,
       'fluid' AS layout,
       true AS fixed_top_menu,
       'index.sql' AS link,
       '{"link":"/index.sql","title":"Home"}' AS menu_item;

SET resource_json = sqlpage.read_file_as_text('spry.d/auto/resource/${path}.auto.json');
SET page_title = json_extract($resource_json, '$.route.caption');
-- END: global LAYOUT (defaults to **/*)
```

```sql index.sql { route: { caption: "Home" } }
SELECT 'card' AS component,
       '' AS title,
       2 AS columns;

-- Dynamic navigation discovery (following SCF pattern)
SELECT json_extract(np.json, '$.caption') AS title,
       json_extract(np.json, '$.caption') AS description_md,
       ${ctx.absUrlUnquoted("nn.path")} AS link
FROM navigation_node AS nn
INNER JOIN navigation_payload AS np
  ON nn.path = np.path
WHERE nn.is_index <> 1 
  AND nn.virtual <> 1 
  AND nn.parent_path = '/ai-context';
```

# AI Context Engineering Pages



```sql ai-context/opsfolio.sql { route: { caption: "OpsFolio Prompts" } }
SELECT 'text' AS component,
       $page_title AS title;

${paginate("ai_ctxe_uniform_resource_prompts")}

SELECT 'table' AS component,
       TRUE AS sort,
       TRUE AS search;

SELECT '## ' || count(*) AS description_md,
       'blue' AS color,
       'database' AS icon
FROM ai_ctxe_uniform_resource_prompts
${pagination.limit};

${pagination.navigation}
```

## Regime Explorer Page

```sql ai-context/scf-explorer.sql { route: { caption: "SCF Control Regimes" } }
SELECT 'text' AS component,
       $page_title AS title;

${paginate("scf_regime_count")}

SELECT 'table' AS component,
       TRUE     AS sort,
       'Regime' as  markdown,
       TRUE     AS search;              
SELECT
      '[' || regime || '](' || ${ctx.absUrlUnquoted("'' || 'details/regime.sql?regime=' || replace(replace(replace(regime, ' ', '%20'), '&', '%26'), '#', '%23') || ''")} || ')' AS "Regime", 
      control_count AS "Controls"
FROM scf_regime_count
ORDER BY control_count DESC, regime
${pagination.limit};

${pagination.navigation}
```

## Controls per regime (totals) details page
 
```sql ai-context/details/regime.sql { route: { caption: "Controls per regime (totals) details" } }
SELECT 'text' AS component,
       $page_title || ' for ' || $regime AS title;
 
${paginate("scf_regime_control", "WHERE regime_label = $regime")}

 
SELECT 'table' AS component,
       TRUE AS sort,
       'SCF #' AS markdown,
       TRUE AS search; 
<<<<<<< HEAD
SELECT '[' || regime_raw_value || '](' ||
       ${ctx.absUrlUnquoted("'' || 'scf-prompt-details.sql?regime_raw_value=' || replace(replace(replace(replace(replace(replace(replace(replace(regime_raw_value, '/', '%2F'), '.', '%2E'), ')', '%29'), '(', '%28'), '#', '%23'), '&', '%26'), ' ', '%20'), char(10), '') || '&regime=' || replace(replace(replace(replace(regime_label, '/', '%2F'), '#', '%23'), '&', '%26'), ' ', '%20') || '&fii_id=' || fii_id || ''")} ||
=======
SELECT '[' || scf_no || '](' ||
       'scf-prompt-details.sql?' ||
       'regime_raw_value=' || REPLACE(REPLACE(REPLACE(regime_raw_value, ' ', '%20'), '/', '%2F'), '&', '%26') ||
       '&regime=' || REPLACE(REPLACE(REPLACE(regime, ' ', '%20'), '/', '%2F'), '&', '%26') ||
       '&fii_id=' || fii_id ||
>>>>>>> 51afab61
       ')' AS "SCF #",
       scf_control AS  "Regime Marker",
       scf_control_question AS "SCF Control Question"
FROM aictxe_regime_control_standardized
WHERE regime_label = $regime
ORDER BY scf_no
${pagination.limit};
 
${pagination.navWithParams("regime")}
```
 
## SCF Control Prompt Details page
 
```sql ai-context/details/scf-prompt-details.sql { route: { caption: "SCF Prompt Details" } }
SELECT 'text' AS component,
       $page_title || ' for SCF # ' || $scf_no AS title;
 
${paginate("scf_regime_control", "WHERE scf_no = $scf_no")}

      -- First card for accordion (frontmatter details)
   
     
     SELECT
  'card' AS component,
  '' AS title,
  1 AS columns;

  SELECT
        
        '**SCF Domain:** ' || scf_domain || '  \n\n' ||
        '**Control Question:** ' || scf_control_question || '  \n\n' ||
        '**FII ID:** ' || fii_id || '  \n\n'  AS description_md
       FROM aictxe_regime_control_standardized a
      WHERE regime_raw_value=$regime_raw_value AND fii_id=$fiid_id AND regime=$regime;
     
<<<<<<< HEAD
      SELECT
       '\n **SCF Domain** : ' ||a.scf_domain AS description_md,

       '\n **Control Question** : ' ||a.scf_control_question AS description_md

      FROM aictxe_regime_control_standardized a
      where regime_raw_value=$regime_raw_value and fii_id=$fii_id and regime=$regime;
=======
>>>>>>> 51afab61
     
      
 
SELECT
  'card' AS component,
  '' AS title,
  1 AS columns;
SELECT  
body_text AS description_md
      FROM ai_ctxe_view_uniform_resource_compliance  where frontmatter_control_id=$regime_raw_value AND fiiId=$fii_id AND regimeType = $regime;
```<|MERGE_RESOLUTION|>--- conflicted
+++ resolved
@@ -127,16 +127,8 @@
        TRUE AS sort,
        'SCF #' AS markdown,
        TRUE AS search; 
-<<<<<<< HEAD
-SELECT '[' || regime_raw_value || '](' ||
+SELECT '[' || scf_no || '](' ||
        ${ctx.absUrlUnquoted("'' || 'scf-prompt-details.sql?regime_raw_value=' || replace(replace(replace(replace(replace(replace(replace(replace(regime_raw_value, '/', '%2F'), '.', '%2E'), ')', '%29'), '(', '%28'), '#', '%23'), '&', '%26'), ' ', '%20'), char(10), '') || '&regime=' || replace(replace(replace(replace(regime_label, '/', '%2F'), '#', '%23'), '&', '%26'), ' ', '%20') || '&fii_id=' || fii_id || ''")} ||
-=======
-SELECT '[' || scf_no || '](' ||
-       'scf-prompt-details.sql?' ||
-       'regime_raw_value=' || REPLACE(REPLACE(REPLACE(regime_raw_value, ' ', '%20'), '/', '%2F'), '&', '%26') ||
-       '&regime=' || REPLACE(REPLACE(REPLACE(regime, ' ', '%20'), '/', '%2F'), '&', '%26') ||
-       '&fii_id=' || fii_id ||
->>>>>>> 51afab61
        ')' AS "SCF #",
        scf_control AS  "Regime Marker",
        scf_control_question AS "SCF Control Question"
@@ -165,23 +157,11 @@
   1 AS columns;
 
   SELECT
-        
         '**SCF Domain:** ' || scf_domain || '  \n\n' ||
         '**Control Question:** ' || scf_control_question || '  \n\n' ||
         '**FII ID:** ' || fii_id || '  \n\n'  AS description_md
        FROM aictxe_regime_control_standardized a
-      WHERE regime_raw_value=$regime_raw_value AND fii_id=$fiid_id AND regime=$regime;
-     
-<<<<<<< HEAD
-      SELECT
-       '\n **SCF Domain** : ' ||a.scf_domain AS description_md,
-
-       '\n **Control Question** : ' ||a.scf_control_question AS description_md
-
-      FROM aictxe_regime_control_standardized a
-      where regime_raw_value=$regime_raw_value and fii_id=$fii_id and regime=$regime;
-=======
->>>>>>> 51afab61
+      WHERE regime_raw_value=$regime_raw_value AND fii_id=$fii_id AND regime=$regime;
      
       
  
